--- conflicted
+++ resolved
@@ -9,13 +9,10 @@
 from ._bibmon_tools import train_val_test_split, complete_analysis, comparative_table, targets_comparative_table, spearmanr_dendrogram, create_df_with_dates, create_df_with_noise, align_dfs_by_rows
 
 __all__ = ['Autoencoder','PCA','ESN','SBM',
-<<<<<<< HEAD
-	   'sklearnRegressor','sklearnManifold' , 'PreProcess',
-=======
-	       'sklearnRegressor', 'PreProcess',
->>>>>>> a139a97c
-           'load_tennessee_eastman', 'load_real_data', 
-           'train_val_test_split', 'complete_analysis', 'comparative_table',
+	         'sklearnRegressor','sklearnManifold' , 
+           'PreProcess','load_tennessee_eastman', 
+           'load_real_data', 'train_val_test_split', 
+           'complete_analysis', 'comparative_table',
            'targets_comparative_table',
-	       'spearmanr_dendrogram', 'create_df_with_dates',
+	         'spearmanr_dendrogram', 'create_df_with_dates',
            'create_df_with_noise', 'align_dfs_by_rows']